{
  "name": "grpc-gcp",
  "version": "0.1.0",
  "description": "Extension for supporting Google Cloud Platform specific features for gRPC.",
  "main": "build/src/index.js",
  "scripts": {
    "build": "./codegen.sh && tsc && cp -r src/generated build/src/",
    "integration-tests": "mocha test/integration/*.js --reporter spec --timeout 10000",
    "unit-tests": "mocha test/unit/*.js --reporter spec",
    "eslint": "./node_modules/.bin/eslint test/integration",
    "check": "gts check",
    "fix": "gts fix",
    "prettier": "prettier --write src/*.ts test/**/*.js",
    "coverage": "nyc ./node_modules/.bin/_mocha test/unit test/integration --reporter spec --timeout 600000"
  },
  "repository": {
    "type": "git",
    "url": "git+https://github.com/GoogleCloudPlatform/grpc-gcp-node.git"
  },
  "keywords": [
    "google",
    "grpc",
    "cloud",
    "gcp"
  ],
  "author": "Google Inc.",
  "license": "Apache-2.0",
  "types": "build/src/index.d.ts",
  "bugs": {
    "url": "https://github.com/GoogleCloudPlatform/grpc-gcp-node/issues"
  },
  "homepage": "https://github.com/GoogleCloudPlatform/grpc-gcp-node#readme",
  "engines": {
    "node": ">=6"
  },
  "dependencies": {
    "grpc": "^1.16.0",
    "lodash": "^4.17.11",
    "protobufjs": "^6.8.8"
  },
  "devDependencies": {
    "@grpc/proto-loader": "0.3.0",
    "eslint": "5.8.0",
    "eslint-config-prettier": "3.1.0",
<<<<<<< HEAD
    "eslint-plugin-node": "8.0.0",
    "eslint-plugin-prettier": "2.7.0",
=======
    "eslint-plugin-node": "7.0.1",
    "eslint-plugin-prettier": "3.0.0",
>>>>>>> 5ed05aac
    "google-auth-library": "2.0.1",
    "google-gax": "0.20.0",
    "google-protobuf": "3.6.1",
    "grpc-tools": "1.6.6",
    "gts": "0.8.0",
    "mocha": "5.2.0",
    "nyc": "13.1.0",
    "prettier": "1.15.1",
    "typescript": "3.1.6"
  },
  "nyc": {
    "exclude": [
      "src/generated",
      "test"
    ]
  },
  "files": [
    "build/src"
  ]
}<|MERGE_RESOLUTION|>--- conflicted
+++ resolved
@@ -42,13 +42,8 @@
     "@grpc/proto-loader": "0.3.0",
     "eslint": "5.8.0",
     "eslint-config-prettier": "3.1.0",
-<<<<<<< HEAD
     "eslint-plugin-node": "8.0.0",
-    "eslint-plugin-prettier": "2.7.0",
-=======
-    "eslint-plugin-node": "7.0.1",
     "eslint-plugin-prettier": "3.0.0",
->>>>>>> 5ed05aac
     "google-auth-library": "2.0.1",
     "google-gax": "0.20.0",
     "google-protobuf": "3.6.1",
